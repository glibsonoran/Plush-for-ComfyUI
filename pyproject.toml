[tool.poetry]
<<<<<<< HEAD
name = "plush-for-comfyui"
version = "1.21.14"
description = "A suite of nodes that includes:  - Prompt enhancers/generators that employ remote AI services and local front-ends like: ChatGPT, Anthropic Claude, Groq, LM Studio, Oobabooga, etc.  - An Image Generator that uses Dall_e 3.  - An image metadata extractor that extracts seed, prompt, cfg, size, denoise, etc from existing AI generated images and photo metadata (from exif data) from jpeg photographs.  A tagger that appends text (tags) to the beginning, end and/or middle of a text block.  Image and text multiplexer utili"
authors = ["glibsonoran <31249593+glibsonoran@users.noreply.github.com>"]
license = { file = "LICENSE" }
=======

name = "Plush-for-ComfyUI"

version = "1.21.25"
description = "A suite of nodes that includes:  - Prompt enhancers/generators that employ remote AI services and local front-ends like: ChatGPT, Anthropic Claude, Groq, Gemini, LM Studio, Oobabooga, OpenRouter etc.  - An Image Generator that uses Dall_e 3.  - An image metadata extractor that extracts seed, prompt, cfg, size, denoise, etc from existing AI generated images and photo metadata (from exif data) from jpeg photographs.  A tagger that appends text (tags) to the beginning, end and/or middle of a text block.  Image and text multiplexer utilility.  A text block remover that removes text between two named tags."

authors = ["glibsonoran", "email=glibsonoran@users.noreply.github.com"]

license = {file="GNU GENERAL PUBLIC LICENSE"}

>>>>>>> 059ec309
readme = "README.md"

requires-python = ">=3.10"

[project.dependencies]
python = "3.10, 3.11, 3.12"
numpy = "1.23.5"
openai = "1.14.0"
pillow = "10.3.0"
torch = "2.0.1"
requests = "2.31.0"
pyexiv2 = "2.12.0"
groq = "0.5.0"
anthropic = "0.25.1"

[build-system]
requires = ["poetry-core"]
build-backend = "poetry.core.masonry.api"

PublisherId = "glibsonoran"
<|MERGE_RESOLUTION|>--- conflicted
+++ resolved
@@ -1,13 +1,4 @@
 [tool.poetry]
-<<<<<<< HEAD
-name = "plush-for-comfyui"
-version = "1.21.14"
-description = "A suite of nodes that includes:  - Prompt enhancers/generators that employ remote AI services and local front-ends like: ChatGPT, Anthropic Claude, Groq, LM Studio, Oobabooga, etc.  - An Image Generator that uses Dall_e 3.  - An image metadata extractor that extracts seed, prompt, cfg, size, denoise, etc from existing AI generated images and photo metadata (from exif data) from jpeg photographs.  A tagger that appends text (tags) to the beginning, end and/or middle of a text block.  Image and text multiplexer utili"
-authors = ["glibsonoran <31249593+glibsonoran@users.noreply.github.com>"]
-license = { file = "LICENSE" }
-=======
-
-name = "Plush-for-ComfyUI"
 
 version = "1.21.25"
 description = "A suite of nodes that includes:  - Prompt enhancers/generators that employ remote AI services and local front-ends like: ChatGPT, Anthropic Claude, Groq, Gemini, LM Studio, Oobabooga, OpenRouter etc.  - An Image Generator that uses Dall_e 3.  - An image metadata extractor that extracts seed, prompt, cfg, size, denoise, etc from existing AI generated images and photo metadata (from exif data) from jpeg photographs.  A tagger that appends text (tags) to the beginning, end and/or middle of a text block.  Image and text multiplexer utilility.  A text block remover that removes text between two named tags."
@@ -16,7 +7,6 @@
 
 license = {file="GNU GENERAL PUBLIC LICENSE"}
 
->>>>>>> 059ec309
 readme = "README.md"
 
 requires-python = ">=3.10"
